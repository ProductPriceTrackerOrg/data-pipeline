from __future__ import annotations

import pendulum

from airflow.models.dag import DAG
from airflow.operators.bash import BashOperator

with DAG(
    dag_id="daily_data_ingestion",
    start_date=pendulum.datetime(2025, 9, 11, tz="UTC"),
    schedule="0 1 * * *",  # This is the key part
    catchup=False,
    doc_md="""
    ## Daily Data Ingestion DAG
    This DAG runs the scrapers for all e-commerce sites and initiates the Bronze layer creation.
    """,
    tags=["ingestion", "bronze"],
) as dag:
    # Dummy start task for better visualization
    start_task = BashOperator(
        task_id="start", 
        bash_command="echo 'Starting data ingestion pipeline...'"
    )

    # Task to run the AppleMe scraper
    scrape_appleme_task = BashOperator(
        task_id="scrape_appleme",
        bash_command="cd /opt/airflow/scrapers/appleme && python -u turbo_scraper.py",
    )

    # Task to run the SimplyTek scraper
    scrape_simplytek_task = BashOperator(
        task_id="scrape_simplytek",
        bash_command="cd /opt/airflow/scrapers/simplytek && python -u main.py",
    )

<<<<<<< HEAD
    # Task to run the Onei.lk scraper
    scrape_onei_task = BashOperator(
        task_id="scrape_onei",
        bash_command="cd /opt/airflow/scrapers/Onei.lk && python -u main.py",
    )

    # Task to run the lifeMobile  scraper
    scrape_lifeMobile_task = BashOperator(
        task_id="scrape_lifemobile",
        bash_command="cd /opt/airflow/scrapers/lifeMobile && python -u main.py",
=======
    # Task to run the CyberDeals scraper
    scrape_cyberdeals_task = BashOperator(
        task_id="scrape_cyberdeals",
        bash_command="cd /opt/airflow/scrapers/cyberdeals && python -u main.py",
>>>>>>> b95293ed
    )

    # Dummy end task for better visualization
    end_task = BashOperator(
        task_id="end", 
        bash_command="echo 'Data ingestion pipeline completed successfully.'"
    )

    # Set the dependencies
<<<<<<< HEAD
    start_task >> [scrape_appleme_task, scrape_simplytek_task, scrape_onei_task, scrape_lifeMobile_task] >> end_task
    # start_task >> scrape_simplytek_task >> end_task
=======
    # start_task >> [scrape_appleme_task, scrape_simplytek_task, scrape_cyberdeals_task] >> end_task
    start_task >> [scrape_simplytek_task, scrape_cyberdeals_task] >> end_task
>>>>>>> b95293ed
<|MERGE_RESOLUTION|>--- conflicted
+++ resolved
@@ -34,7 +34,7 @@
         bash_command="cd /opt/airflow/scrapers/simplytek && python -u main.py",
     )
 
-<<<<<<< HEAD
+
     # Task to run the Onei.lk scraper
     scrape_onei_task = BashOperator(
         task_id="scrape_onei",
@@ -45,12 +45,12 @@
     scrape_lifeMobile_task = BashOperator(
         task_id="scrape_lifemobile",
         bash_command="cd /opt/airflow/scrapers/lifeMobile && python -u main.py",
-=======
+
     # Task to run the CyberDeals scraper
     scrape_cyberdeals_task = BashOperator(
         task_id="scrape_cyberdeals",
         bash_command="cd /opt/airflow/scrapers/cyberdeals && python -u main.py",
->>>>>>> b95293ed
+
     )
 
     # Dummy end task for better visualization
@@ -60,10 +60,6 @@
     )
 
     # Set the dependencies
-<<<<<<< HEAD
+
     start_task >> [scrape_appleme_task, scrape_simplytek_task, scrape_onei_task, scrape_lifeMobile_task] >> end_task
     # start_task >> scrape_simplytek_task >> end_task
-=======
-    # start_task >> [scrape_appleme_task, scrape_simplytek_task, scrape_cyberdeals_task] >> end_task
-    start_task >> [scrape_simplytek_task, scrape_cyberdeals_task] >> end_task
->>>>>>> b95293ed
