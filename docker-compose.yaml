# Licensed to the Apache Software Foundation (ASF) under one
# or more contributor license agreements.  See the NOTICE file
# distributed with this work for additional information
# regarding copyright ownership.  The ASF licenses this file
# to you under the Apache License, Version 2.0 (the
# "License"); you may not use this file except in compliance
# with the License.  You may obtain a copy of the License at
#
#   http://www.apache.org/licenses/LICENSE-2.0
#
# Unless required by applicable law or agreed to in writing,
# software distributed under the License is distributed on an
# "AS IS" BASIS, WITHOUT WARRANTIES OR CONDITIONS OF ANY
# KIND, either express or implied.  See the License for the
# specific language governing permissions and limitations
# under the License.
#

# Basic Airflow cluster configuration for CeleryExecutor with Redis and PostgreSQL.
#
# WARNING: This configuration is for local development. Do not use it in a production deployment.
#
# This configuration supports basic configuration using environment variables or an .env file
# The following variables are supported:
#
# AIRFLOW_IMAGE_NAME           - Docker image name used to run Airflow.
#                                Default: apache/airflow:2.9.2
# AIRFLOW_UID                  - User ID in Airflow containers
#                                Default: 50000
# AIRFLOW_PROJ_DIR             - Base path to which all the files will be volumed.
#                                Default: .
# Those configurations are useful mostly in case of standalone testing/running Airflow in test/try-out mode
#
# _AIRFLOW_WWW_USER_USERNAME   - Username for the administrator account (if requested).
#                                Default: airflow
# _AIRFLOW_WWW_USER_PASSWORD   - Password for the administrator account (if requested).
#                                Default: airflow
# _PIP_ADDITIONAL_REQUIREMENTS - Additional PIP requirements to add when starting all containers.
#                                Use this option ONLY for quick checks. Installing requirements at container
#                                startup is done EVERY TIME the service is started.
#                                A better way is to build a custom image or extend the official image
#                                as described in https://airflow.apache.org/docs/docker-stack/build.html.
#                                Default: ''
#
# Feel free to modify this file to suit your needs.
---
x-airflow-common: &airflow-common
  # In order to add custom dependencies or upgrade provider packages you can use your extended image.
  # Comment the image line, place your Dockerfile in the directory where you placed the docker-compose.yaml
  # and uncomment the "build" line below, Then run `docker-compose build` to build the images.
  image: ${AIRFLOW_IMAGE_NAME:-apache/airflow:2.9.2}
  # image: airflow:latest
  # build: .
  environment: &airflow-common-env
    AIRFLOW__CORE__EXECUTOR: CeleryExecutor
    AIRFLOW__DATABASE__SQL_ALCHEMY_CONN: postgresql+psycopg2://airflow:airflow@postgres/airflow
    AIRFLOW__CELERY__RESULT_BACKEND: db+postgresql://airflow:airflow@postgres/airflow
    AIRFLOW__CELERY__BROKER_URL: redis://:@redis:6379/0
    AIRFLOW__CORE__FERNET_KEY: ""
    AIRFLOW__CORE__DAGS_ARE_PAUSED_AT_CREATION: "false"
    AIRFLOW__CORE__LOAD_EXAMPLES: "false"
    AIRFLOW__API__AUTH_BACKENDS: "airflow.api.auth.backend.basic_auth,airflow.api.auth.backend.session"
    AZURE_STORAGE_CONNECTION_STRING: ${AZURE_STORAGE_CONNECTION_STRING}
    # yamllint disable rule:line-lengths
    # Use simple http server on scheduler for health checks
    # See https://airflow.apache.org/docs/apache-airflow/stable/administration-and-deployment/logging-monitoring/check-health.html#scheduler-health-check-server
    # yamllint enable rule:line-length
    AIRFLOW__SCHEDULER__ENABLE_HEALTH_CHECK: "true"
    # WARNING: Use _PIP_ADDITIONAL_REQUIREMENTS option ONLY for a quick checks
    # for other purpose (development, test and especially production usage) build/extend Airflow image.
<<<<<<< HEAD
    _PIP_ADDITIONAL_REQUIREMENTS: ${_PIP_ADDITIONAL_REQUIREMENTS:-Brotli==1.1.0 aiohttp[speedups] Scrapy}
=======
    _PIP_ADDITIONAL_REQUIREMENTS: ${_PIP_ADDITIONAL_REQUIREMENTS:-nest-asyncio==1.5.6 selectolax==0.3.17}
>>>>>>> b95293ed
    # The following line can be used to set a custom config file, stored in the local config folder
    # If you want to use it, outcomment it and replace airflow.cfg with the name of your config file
    # AIRFLOW_CONFIG: '/opt/airflow/config/airflow.cfg'
  volumes:
    - ${AIRFLOW_PROJ_DIR:-.}/dags:/opt/airflow/dags
    - ${AIRFLOW_PROJ_DIR:-.}/logs:/opt/airflow/logs
    - ${AIRFLOW_PROJ_DIR:-.}/config:/opt/airflow/config
    - ${AIRFLOW_PROJ_DIR:-.}/plugins:/opt/airflow/plugins
    - ${AIRFLOW_PROJ_DIR:-.}/scrapers:/opt/airflow/scrapers
    - ${AIRFLOW_PROJ_DIR:-.}/store:/opt/airflow/store
  user: "${AIRFLOW_UID:-50000}:0"
  depends_on: &airflow-common-depends-on
    redis:
      condition: service_healthy
    postgres:
      condition: service_healthy

services:
  postgres:
    image: postgres:13
    environment:
      POSTGRES_USER: airflow
      POSTGRES_PASSWORD: airflow
      POSTGRES_DB: airflow
    volumes:
      - postgres-db-volume:/var/lib/postgresql/data
    healthcheck:
      test: ["CMD", "pg_isready", "-U", "airflow"]
      interval: 10s
      retries: 5
      start_period: 5s
    restart: always

  redis:
    # Redis is limited to 7.2-bookworm due to licencing change
    # https://redis.io/blog/redis-adopts-dual-source-available-licensing/
    image: redis:7.2-bookworm
    expose:
      - 6379
    healthcheck:
      test: ["CMD", "redis-cli", "ping"]
      interval: 10s
      timeout: 30s
      retries: 50
      start_period: 30s
    restart: always

  airflow-webserver:
    <<: *airflow-common
    command: webserver
    ports:
      - "8080:8080"
    healthcheck:
      test: ["CMD", "curl", "--fail", "http://localhost:8080/health"]
      interval: 30s
      timeout: 10s
      retries: 5
      start_period: 30s
    restart: always
    depends_on:
      <<: *airflow-common-depends-on
      airflow-init:
        condition: service_completed_successfully

  airflow-scheduler:
    <<: *airflow-common
    command: scheduler
    healthcheck:
      test: ["CMD", "curl", "--fail", "http://localhost:8974/health"]
      interval: 30s
      timeout: 10s
      retries: 5
      start_period: 30s
    restart: always
    depends_on:
      <<: *airflow-common-depends-on
      airflow-init:
        condition: service_completed_successfully

  airflow-worker:
    <<: *airflow-common
    command: celery worker
    healthcheck:
      # yamllint disable rule:line-length
      test:
        - "CMD-SHELL"
        - 'celery --app airflow.providers.celery.executors.celery_executor.app inspect ping -d "celery@$${HOSTNAME}" || celery --app airflow.executors.celery_executor.app inspect ping -d "celery@$${HOSTNAME}"'
      interval: 30s
      timeout: 10s
      retries: 5
      start_period: 30s
    environment:
      <<: *airflow-common-env
      # Required to handle warm shutdown of the celery workers properly
      # See https://airflow.apache.org/docs/docker-stack/entrypoint.html#signal-propagation
      DUMB_INIT_SETSID: "0"
    restart: always
    depends_on:
      <<: *airflow-common-depends-on
      airflow-init:
        condition: service_completed_successfully

  airflow-triggerer:
    <<: *airflow-common
    command: triggerer
    healthcheck:
      test:
        [
          "CMD-SHELL",
          'airflow jobs check --job-type TriggererJob --hostname "$${HOSTNAME}"',
        ]
      interval: 30s
      timeout: 10s
      retries: 5
      start_period: 30s
    restart: always
    depends_on:
      <<: *airflow-common-depends-on
      airflow-init:
        condition: service_completed_successfully

  airflow-init:
    <<: *airflow-common
    entrypoint: /bin/bash
    # yamllint disable rule:line-length
    command:
      - -c
      - |
        if [[ -z "${AIRFLOW_UID}" ]]; then
          echo
          echo -e "\033[1;33mWARNING!!!: AIRFLOW_UID not set!\e[0m"
          echo "If you are on Linux, you SHOULD follow the instructions below to set "
          echo "AIRFLOW_UID environment variable, otherwise files will be owned by root."
          echo "For other operating systems you can get rid of the warning with manually created .env file:"
          echo "    See: https://airflow.apache.org/docs/apache-airflow/stable/howto/docker-compose/index.html#setting-the-right-airflow-user"
          echo
        fi
        one_meg=1048576
        mem_available=$$(($$(getconf _PHYS_PAGES) * $$(getconf PAGE_SIZE) / one_meg))
        cpus_available=$$(grep -cE 'cpu[0-9]+' /proc/stat)
        disk_available=$$(df / | tail -1 | awk '{print $$4}')
        warning_resources="false"
        if (( mem_available < 4000 )) ; then
          echo
          echo -e "\033[1;33mWARNING!!!: Not enough memory available for Docker.\e[0m"
          echo "At least 4GB of memory required. You have $$(numfmt --to iec $$((mem_available * one_meg)))"
          echo
          warning_resources="true"
        fi
        if (( cpus_available < 2 )); then
          echo
          echo -e "\033[1;33mWARNING!!!: Not enough CPUS available for Docker.\e[0m"
          echo "At least 2 CPUs recommended. You have $${cpus_available}"
          echo
          warning_resources="true"
        fi
        if (( disk_available < one_meg * 10 )); then
          echo
          echo -e "\033[1;33mWARNING!!!: Not enough Disk space available for Docker.\e[0m"
          echo "At least 10 GBs recommended. You have $$(numfmt --to iec $$((disk_available * 1024 )))"
          echo
          warning_resources="true"
        fi
        if [[ $${warning_resources} == "true" ]]; then
          echo
          echo -e "\033[1;33mWARNING!!!: You have not enough resources to run Airflow (see above)!\e[0m"
          echo "Please follow the instructions to increase amount of resources available:"
          echo "   https://airflow.apache.org/docs/apache-airflow/stable/howto/docker-compose/index.html#before-you-begin"
          echo
        fi
        mkdir -p /sources/logs /sources/dags /sources/plugins
        chown -R "${AIRFLOW_UID}:0" /sources/{logs,dags,plugins}
        exec /entrypoint airflow version
    # yamllint enable rule:line-length
    environment:
      <<: *airflow-common-env
      _AIRFLOW_DB_MIGRATE: "true"
      _AIRFLOW_WWW_USER_CREATE: "true"
      _AIRFLOW_WWW_USER_USERNAME: ${_AIRFLOW_WWW_USER_USERNAME:-airflow}
      _AIRFLOW_WWW_USER_PASSWORD: ${_AIRFLOW_WWW_USER_PASSWORD:-airflow}
      _PIP_ADDITIONAL_REQUIREMENTS: ""
    user: "0:0"
    volumes:
      - ${AIRFLOW_PROJ_DIR:-.}:/sources

  airflow-cli:
    <<: *airflow-common
    profiles:
      - debug
    environment:
      <<: *airflow-common-env
      CONNECTION_CHECK_MAX_COUNT: "0"
    # Workaround for entrypoint issue. See: https://github.com/apache/airflow/issues/16252
    command:
      - bash
      - -c
      - airflow

  # You can enable flower by adding "--profile flower" option e.g. docker-compose --profile flower up
  # or by explicitly targeted on the command line e.g. docker-compose up flower.
  # See: https://docs.docker.com/compose/profiles/
  flower:
    <<: *airflow-common
    command: celery flower
    profiles:
      - flower
    ports:
      - "5555:5555"
    healthcheck:
      test: ["CMD", "curl", "--fail", "http://localhost:5555/"]
      interval: 30s
      timeout: 10s
      retries: 5
      start_period: 30s
    restart: always
    depends_on:
      <<: *airflow-common-depends-on
      airflow-init:
        condition: service_completed_successfully

volumes:
  postgres-db-volume:<|MERGE_RESOLUTION|>--- conflicted
+++ resolved
@@ -68,11 +68,9 @@
     AIRFLOW__SCHEDULER__ENABLE_HEALTH_CHECK: "true"
     # WARNING: Use _PIP_ADDITIONAL_REQUIREMENTS option ONLY for a quick checks
     # for other purpose (development, test and especially production usage) build/extend Airflow image.
-<<<<<<< HEAD
-    _PIP_ADDITIONAL_REQUIREMENTS: ${_PIP_ADDITIONAL_REQUIREMENTS:-Brotli==1.1.0 aiohttp[speedups] Scrapy}
-=======
-    _PIP_ADDITIONAL_REQUIREMENTS: ${_PIP_ADDITIONAL_REQUIREMENTS:-nest-asyncio==1.5.6 selectolax==0.3.17}
->>>>>>> b95293ed
+
+    _PIP_ADDITIONAL_REQUIREMENTS: ${_PIP_ADDITIONAL_REQUIREMENTS:-Brotli==1.1.0 aiohttp[speedups] Scrapy nest-asyncio==1.5.6 selectolax==0.3.17}
+
     # The following line can be used to set a custom config file, stored in the local config folder
     # If you want to use it, outcomment it and replace airflow.cfg with the name of your config file
     # AIRFLOW_CONFIG: '/opt/airflow/config/airflow.cfg'
